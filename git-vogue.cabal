name:                git-vogue
version:             0.1.0.0
synopsis:            Make your Haskell git repositories fashionable.
description:         Make your Haskell git repositories fashionable.
homepage:            https://github.com/anchor/git-vogue
license:             BSD3
license-file:        LICENSE
author:              Anchor Engineering <engineering@anchor.com.au>
maintainer:          Anchor Engineering <engineering@anchor.com.au>
copyright:           (c) 2014 Anchor Systems, Pty Ltd and Others
category:            Development
build-type:          Simple
extra-source-files:  README.md
cabal-version:       >=1.10
data-files:          templates/pre-commit,
                     plugins/git-vogue-stylish-haskell

source-repository HEAD
  type: git
  location: https://github.com/anchor/git-vogue

library
  default-language:    Haskell2010
  hs-source-dirs:      lib
  exposed-modules:     Git.Vogue
                       Git.Vogue.Types
                       Git.Vogue.Modules
  other-modules:       Paths_git_vogue
  build-depends:       base >=4.7 && <4.8
                     , MissingH
                     , directory
                     , filepath
<<<<<<< HEAD
                     , monad-control
=======
                     , MissingH
>>>>>>> 65a66b70
                     , process
                     , split
                     , text
                     , transformers
                     , unix

executable git-vogue
  default-language:    Haskell2010
  hs-source-dirs:      src
  main-is:             git-vogue.hs
  build-depends:       base >=4.7 && <4.8
                     , filepath
                     , directory
                     , git-vogue
                     , optparse-applicative >= 0.11
                     , split

test-suite test-git-setup
  type:                exitcode-stdio-1.0
  default-language:    Haskell2010
  hs-source-dirs:      tests
  main-is:             git-setup.hs
  build-depends:       base >=4.7 && <4.8
                     , directory
                     , filepath
                     , git-vogue
                     , hspec
                     , lifted-base
                     , monad-control
                     , process
                     , transformers
                     , transformers-base
                     , unix
test-suite test-modules
  type:                exitcode-stdio-1.0
  default-language:    Haskell2010
  hs-source-dirs:      tests
  main-is:             modules.hs
  build-depends:       base >=4.7 && <4.8
                     , git-vogue
                     , hspec
                     , lifted-base
                     , monad-control
                     , filepath
                     , transformers
                     , transformers-base
                     , unix
                     , process<|MERGE_RESOLUTION|>--- conflicted
+++ resolved
@@ -30,11 +30,6 @@
                      , MissingH
                      , directory
                      , filepath
-<<<<<<< HEAD
-                     , monad-control
-=======
-                     , MissingH
->>>>>>> 65a66b70
                      , process
                      , split
                      , text
@@ -62,24 +57,20 @@
                      , filepath
                      , git-vogue
                      , hspec
-                     , lifted-base
-                     , monad-control
                      , process
                      , transformers
-                     , transformers-base
                      , unix
+
 test-suite test-modules
   type:                exitcode-stdio-1.0
   default-language:    Haskell2010
   hs-source-dirs:      tests
   main-is:             modules.hs
   build-depends:       base >=4.7 && <4.8
+                     , filepath
                      , git-vogue
                      , hspec
-                     , lifted-base
-                     , monad-control
-                     , filepath
+                     , process
                      , transformers
                      , transformers-base
-                     , unix
-                     , process+                     , unix