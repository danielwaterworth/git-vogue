--
-- Copyright © 2013-2015 Anchor Systems, Pty Ltd and Others
--
-- The code in this file, and the program it is a part of, is
-- made available to you by its authors as open source software:
-- you can redistribute it and/or modify it under the terms of
-- the 3-clause BSD licence.
--

{-# LANGUAGE OverloadedStrings #-}

module Main where

import           Data.String                        (fromString)
import qualified Data.Text.Lazy                     as T
import           Git.Vogue.PluginDiscoverer.Libexec
import           Git.Vogue.VCS.Git
import           Git.Vogue.VCS.Null
import           Options.Applicative

import           Git.Vogue
import           Git.Vogue.Types

import           Git.Vogue.PluginCommon
import           Paths_git_vogue

-- | Parse command-line options.
optionsParser :: Parser VogueOptions
optionsParser = flip Options
    <$> commandParser
    <*> searchP
<<<<<<< HEAD
    <*> vcsP
=======
    <*> many disableP
>>>>>>> eacf531a
  where
    searchP :: Parser SearchMode
    searchP = fileList <|> allFlag
    fileList = FindSpecific <$> some (argument str (metavar "FILE"))
    allFlag = flag FindChanged FindAll
        (  long "all"
        <> short 'A'
        <> help "Apply to all files, not just changed files."
        )
    vcsP :: Parser VCSType
    vcsP = flag Git Null
        (  long "nogit"
        <> help "Don't require a .git directory. Some functionality is disabled"
        )


    disableP :: Parser PluginName
    disableP = fromString <$> strOption
        (  long "disable"
        <> short 'd'
        <> help "Disable the plugin"
        <> metavar "PLUGIN_NAME"
        )

commandParser :: Parser VogueCommand
commandParser = subparser
    (  pureSubCommand  "init"
                 CmdInit
                 "Initialise git-vogue support in a git repo"
    <> pureSubCommand "verify"
                CmdVerify
                "Check git-vogue support is all legit"
    <> pureSubCommand "plugins"
                CmdPlugins
                "List installed plugins."
    <> command  "disable" (info (parseEnableDisable CmdDisable)
                                (progDesc "Disable a plugin"))
    <> command  "enable"  (info (parseEnableDisable CmdEnable)
                                (progDesc "Enable a plugin"))
    <> pureSubCommand "check"
                CmdRunCheck
                "Run check plugins on files in a git repo"
    <> pureSubCommand "fix"
                CmdRunFix
                "Run fix plugins on files a git repo"
    )

parseEnableDisable :: (PluginName -> VogueCommand) -> Parser VogueCommand
parseEnableDisable ctor = ctor <$> argument (PluginName . T.pack <$> str)
                                            (metavar "PLUGIN")

-- | Parse the command line and run the command.
main :: IO ()
main = do
  opt <- execParser opts
  let vcs = case optVCS opt of
              Git  -> gitVCS
              Null -> nullVCS
  libexec_path <- getLibexecDir
  runCommand (optCommand opt)
             (optSearch opt)
<<<<<<< HEAD
             vcs
=======
             (optDisable opt)
             gitVCS
>>>>>>> eacf531a
             (libExecDiscoverer libexec_path)
  where
    opts = info (helper <*> optionsParser)
      ( fullDesc
     <> progDesc "Make your Haskell git repository fashionable"
     <> header "git-vogue - git integration for fashionable Haskell" )<|MERGE_RESOLUTION|>--- conflicted
+++ resolved
@@ -29,11 +29,8 @@
 optionsParser = flip Options
     <$> commandParser
     <*> searchP
-<<<<<<< HEAD
     <*> vcsP
-=======
     <*> many disableP
->>>>>>> eacf531a
   where
     searchP :: Parser SearchMode
     searchP = fileList <|> allFlag
@@ -95,12 +92,8 @@
   libexec_path <- getLibexecDir
   runCommand (optCommand opt)
              (optSearch opt)
-<<<<<<< HEAD
+             (optDisable opt)
              vcs
-=======
-             (optDisable opt)
-             gitVCS
->>>>>>> eacf531a
              (libExecDiscoverer libexec_path)
   where
     opts = info (helper <*> optionsParser)
