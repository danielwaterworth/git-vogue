--
-- Copyright © 2013-2015 Anchor Systems, Pty Ltd and Others
--
-- The code in this file, and the program it is a part of, is
-- made available to you by its authors as open source software:
-- you can redistribute it and/or modify it under the terms of
-- the 3-clause BSD licence.
--

{-# LANGUAGE EmptyDataDecls             #-}
{-# LANGUAGE GeneralizedNewtypeDeriving #-}
{-# LANGUAGE RecordWildCards            #-}

module Git.Vogue.Types where

import           Data.Function
import           Data.Monoid
import           Data.Ord
import           Data.String
import           Data.Text.Lazy (Text)
import qualified Data.Text.Lazy as T

-- | Options parsed from the command-line.
data VogueOptions = Options
    { optSearch  :: SearchMode
    , optCommand :: VogueCommand
<<<<<<< HEAD
    , optVCS     :: VCSType
=======
    , optDisable :: [PluginName]
>>>>>>> eacf531a
    }
  deriving (Eq, Show)

data VCSType = Git | Null
  deriving (Eq, Show)

-- | Commands, with parameters, to be executed.
data VogueCommand
    -- | Add git-vogue support to a git repository.
    = CmdInit
    -- | Verify that support is installed and plugins happen.
    | CmdVerify
    -- | List the plugins that git-vogue knows about.
    | CmdPlugins
    -- | Disable a plugin
    | CmdDisable PluginName
    -- | Enable a plugin
    | CmdEnable PluginName
    -- | Run check plugins on files in a git repository.
    | CmdRunCheck
    -- | Run fix plugins on files in a git repository.
    | CmdRunFix
  deriving (Eq, Show)


-- | Phantom type for Statuses related to checking
data Check
-- | Phantom type for Statuses related to fixing
data Fix

-- | Result of running a Plugin
data Result
    = Success Text
    | Failure Text
    | Catastrophe Int Text
  deriving (Show, Ord, Eq)

-- | A plugin that can be told to check or fix a list of files
data Plugin m = Plugin
    { pluginName :: PluginName
    , enabled    :: Bool
    , runCheck   :: [FilePath] -> [FilePath] -> m Result
    , runFix     :: [FilePath] -> [FilePath] -> m Result
    }

instance Show (Plugin m) where
    show Plugin{..} =
        T.unpack (unPluginName pluginName)
            <> if enabled then mempty else " (disabled)"

instance Eq (Plugin m) where
    (==) = (==) `on` pluginName

instance Ord (Plugin m) where
    compare = comparing pluginName

newtype PluginName = PluginName {
    unPluginName :: Text
} deriving (Show, Ord, Eq, IsString, Monoid)

-- | We want the flexibility of just checking changed files, or maybe checking
-- all of them.
data SearchMode
    = FindAll
    | FindChanged
    | FindSpecific [FilePath]
  deriving (Eq, Show)

-- | A thing that can find plugins, for example we might search through the
-- libexec directory for executables.
data PluginDiscoverer m = PluginDiscoverer
    { discoverPlugins :: m [Plugin m]
    , disablePlugin   :: PluginName -> m ()
    , enablePlugin    :: PluginName -> m ()
    }

-- | A VCS backend, such as git.
data VCS m = VCS
    { getFiles    :: SearchMode -> m [FilePath] -- ^ Find all staged files
    , installHook :: m ()                       -- ^ Install pre-commit hook,
                                                --   will only be called if
                                                --   checkHook returns False
    , removeHook  :: m ()                       -- ^ Remove pre-commit hook
    , checkHook   :: m Bool                     -- ^ Check pre-commit hook
    , getTopLevel :: m FilePath                 -- ^ Find the / of the repo
    }<|MERGE_RESOLUTION|>--- conflicted
+++ resolved
@@ -24,11 +24,8 @@
 data VogueOptions = Options
     { optSearch  :: SearchMode
     , optCommand :: VogueCommand
-<<<<<<< HEAD
     , optVCS     :: VCSType
-=======
     , optDisable :: [PluginName]
->>>>>>> eacf531a
     }
   deriving (Eq, Show)
 
